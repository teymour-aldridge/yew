//! This module contains the implementation of a virtual element node `VTag`.

use super::{
    Attributes, Classes, Listener, Listeners, Patch, Reform, Transformer, VDiff, VList, VNode,
};
use crate::html::NodeRef;
use crate::utils::document;
use cfg_if::cfg_if;
use cfg_match::cfg_match;
use log::warn;
use std::borrow::Cow;
use std::cmp::PartialEq;
use std::fmt;
use std::rc::Rc;
cfg_if! {
    if #[cfg(feature = "std_web")] {
        use crate::html::EventListener;
        #[allow(unused_imports)]
        use stdweb::{_js_impl, js};
        use stdweb::unstable::TryFrom;
        use stdweb::web::html_element::{InputElement, TextAreaElement};
        use stdweb::web::{Element, IElement, INode, Node};
    } else if #[cfg(feature = "web_sys")] {
        use gloo::events::EventListener;
        use std::ops::Deref;
        use wasm_bindgen::JsCast;
        use web_sys::{
            Element, HtmlInputElement as InputElement, HtmlTextAreaElement as TextAreaElement, Node,
        };
    }
}

/// SVG namespace string used for creating svg elements
pub const SVG_NAMESPACE: &str = "http://www.w3.org/2000/svg";

/// Default namespace for html elements
pub const HTML_NAMESPACE: &str = "http://www.w3.org/1999/xhtml";

/// A type for a virtual
/// [Element](https://developer.mozilla.org/en-US/docs/Web/API/Element)
/// representation.
pub struct VTag {
    /// A tag of the element.
    tag: Cow<'static, str>,
    /// A reference to the `Element`.
    pub reference: Option<Element>,
    /// List of attached listeners.
    pub listeners: Listeners,
    /// List of attributes.
    pub attributes: Attributes,
    /// List of children nodes
    pub children: VList,
    /// List of attached classes.
    pub classes: Classes,
    /// Contains a value of an
    /// [InputElement](https://developer.mozilla.org/en-US/docs/Web/HTML/Element/input).
    pub value: Option<String>,
    /// Contains
    /// [kind](https://developer.mozilla.org/en-US/docs/Web/HTML/Element/input#Form_%3Cinput%3E_types)
    /// value of an `InputElement`.
    pub kind: Option<String>,
    /// Represents `checked` attribute of
    /// [input](https://developer.mozilla.org/en-US/docs/Web/HTML/Element/input#attr-checked).
    /// It exists to override standard behavior of `checked` attribute, because
    /// in original HTML it sets `defaultChecked` value of `InputElement`, but for reactive
    /// frameworks it's more useful to control `checked` value of an `InputElement`.
    pub checked: bool,
    /// A node reference used for DOM access in Component lifecycle methods
    pub node_ref: NodeRef,
    /// Keeps handler for attached listeners to have an opportunity to drop them later.
    captured: Vec<EventListener>,
}

impl Clone for VTag {
    fn clone(&self) -> Self {
        VTag {
            tag: self.tag.clone(),
            reference: None,
            listeners: self.listeners.clone(),
            attributes: self.attributes.clone(),
            children: self.children.clone(),
            classes: self.classes.clone(),
            value: self.value.clone(),
            kind: self.kind.clone(),
            checked: self.checked,
            node_ref: self.node_ref.clone(),
            captured: Vec::new(),
        }
    }
}

impl VTag {
    /// Creates a new `VTag` instance with `tag` name (cannot be changed later in DOM).
    pub fn new<S: Into<Cow<'static, str>>>(tag: S) -> Self {
        VTag {
            tag: tag.into(),
            reference: None,
            classes: Classes::new(),
            attributes: Attributes::new(),
            listeners: Vec::new(),
            captured: Vec::new(),
            children: VList::new_without_placeholder(),
            node_ref: NodeRef::default(),
            value: None,
            kind: None,
            // In HTML node `checked` attribute sets `defaultChecked` parameter,
            // but we use own field to control real `checked` parameter
            checked: false,
        }
    }

    /// Returns tag of an `Element`. In HTML tags are always uppercase.
    pub fn tag(&self) -> &str {
        &self.tag
    }

    /// Add `VNode` child.
    pub fn add_child(&mut self, child: VNode) {
        self.children.add_child(child);
    }

    /// Add multiple `VNode` children.
    pub fn add_children(&mut self, children: Vec<VNode>) {
        for child in children {
            self.add_child(child);
        }
    }

    /// Adds a single class to this virtual node. Actually it will set by
    /// [Element.setAttribute](https://developer.mozilla.org/en-US/docs/Web/API/Element/setAttribute)
    /// call later.
    pub fn add_class(&mut self, class: &str) {
        self.classes.push(class);
    }

    /// Adds multiple classes to this virtual node. Actually it will set by
    /// [Element.setAttribute](https://developer.mozilla.org/en-US/docs/Web/API/Element/setAttribute)
    /// call later.
    pub fn add_classes(&mut self, classes: Vec<&str>) {
        for class in classes {
            self.classes.push(class);
        }
    }

    /// Add classes to this virtual node. Actually it will set by
    /// [Element.setAttribute](https://developer.mozilla.org/en-US/docs/Web/API/Element/setAttribute)
    /// call later.
    pub fn set_classes(&mut self, classes: impl Into<Classes>) {
        self.classes = classes.into();
    }

    /// Sets `value` for an
    /// [InputElement](https://developer.mozilla.org/en-US/docs/Web/HTML/Element/input).
    pub fn set_value<T: ToString>(&mut self, value: &T) {
        self.value = Some(value.to_string());
    }

    /// Sets `kind` property of an
    /// [InputElement](https://developer.mozilla.org/en-US/docs/Web/HTML/Element/input).
    /// Same as set `type` attribute.
    pub fn set_kind<T: ToString>(&mut self, value: &T) {
        self.kind = Some(value.to_string());
    }

    /// Sets `checked` property of an
    /// [InputElement](https://developer.mozilla.org/en-US/docs/Web/HTML/Element/input).
    /// (Not a value of node's attribute).
    pub fn set_checked(&mut self, value: bool) {
        self.checked = value;
    }

    /// Adds attribute to a virtual node. Not every attribute works when
    /// it set as attribute. We use workarounds for:
    /// `class`, `type/kind`, `value` and `checked`.
    pub fn add_attribute<T: ToString>(&mut self, name: &str, value: &T) {
        self.attributes.insert(name.to_owned(), value.to_string());
    }

    /// Adds attributes to a virtual node. Not every attribute works when
    /// it set as attribute. We use workarounds for:
    /// `class`, `type/kind`, `value` and `checked`.
    pub fn add_attributes(&mut self, attrs: Vec<(String, String)>) {
        for (name, value) in attrs {
            self.attributes.insert(name, value);
        }
    }

    /// Adds new listener to the node.
    /// It's boxed because we want to keep it in a single list.
    /// Later `Listener::attach` will attach an actual listener to a DOM node.
    pub fn add_listener(&mut self, listener: Rc<dyn Listener>) {
        self.listeners.push(listener);
    }

    /// Adds new listeners to the node.
    /// They are boxed because we want to keep them in a single list.
    /// Later `Listener::attach` will attach an actual listener to a DOM node.
    pub fn add_listeners(&mut self, listeners: Vec<Rc<dyn Listener>>) {
        for listener in listeners {
            self.listeners.push(listener);
        }
    }

    /// If there is no ancestor or the classes, or the order, differs from the ancestor:
    /// - Returns the classes of self separated by spaces.
    ///
    /// Otherwise None is returned.
    fn diff_classes<'a>(&'a self, ancestor: &'a Option<Box<Self>>) -> Option<String> {
        if ancestor
            .as_ref()
            .map(|ancestor| self.classes.ne(&ancestor.classes))
            .unwrap_or(true)
        {
            Some(self.classes.to_string())
        } else {
            None
        }
    }

    /// Similar to diff_classes except for attributes.
    ///
    /// This also handles patching of attributes when the keys are equal but
    /// the values are different.
    fn diff_attributes<'a>(
        &'a self,
        ancestor: &'a Option<Box<Self>>,
    ) -> impl Iterator<Item = Patch<&'a str, &'a str>> + 'a {
        // Only change what is necessary.
        let to_add_or_replace =
            self.attributes.iter().filter_map(move |(key, value)| {
                match ancestor
                    .as_ref()
                    .and_then(|ancestor| ancestor.attributes.get(&**key))
                {
                    None => Some(Patch::Add(&**key, &**value)),
                    Some(ancestor_value) if value != ancestor_value => {
                        Some(Patch::Replace(&**key, &**value))
                    }
                    _ => None,
                }
            });
        let to_remove = ancestor
            .iter()
            .flat_map(|ancestor| ancestor.attributes.keys())
            .filter(move |key| !self.attributes.contains_key(&**key))
            .map(|key| Patch::Remove(&**key));

        to_add_or_replace.chain(to_remove)
    }

    /// Similar to `diff_attributers` except there is only a single `kind`.
    fn diff_kind<'a>(&'a self, ancestor: &'a Option<Box<Self>>) -> Option<Patch<&'a str, ()>> {
        match (
            self.kind.as_ref(),
            ancestor.as_ref().and_then(|anc| anc.kind.as_ref()),
        ) {
            (Some(ref left), Some(ref right)) => {
                if left != right {
                    Some(Patch::Replace(&**left, ()))
                } else {
                    None
                }
            }
            (Some(ref left), None) => Some(Patch::Add(&**left, ())),
            (None, Some(right)) => Some(Patch::Remove(&**right)),
            (None, None) => None,
        }
    }

    /// Almost identical in spirit to `diff_kind`
    fn diff_value<'a>(&'a self, ancestor: &'a Option<Box<Self>>) -> Option<Patch<&'a str, ()>> {
        match (
            self.value.as_ref(),
            ancestor.as_ref().and_then(|anc| anc.value.as_ref()),
        ) {
            (Some(ref left), Some(ref right)) => {
                if left != right {
                    Some(Patch::Replace(&**left, ()))
                } else {
                    None
                }
            }
            (Some(ref left), None) => Some(Patch::Add(&**left, ())),
            (None, Some(right)) => Some(Patch::Remove(&**right)),
            (None, None) => None,
        }
    }

    fn apply_diffs(&mut self, ancestor: &Option<Box<Self>>) {
        let element = self.reference.as_ref().expect("element expected");

        // Update parameters
<<<<<<< HEAD
        let changes = self.diff_classes(ancestor);
        for change in changes {
            let list = element.class_list();
            match change {
                Patch::Add(class, _) | Patch::Replace(class, _) => {
                    let result = cfg_match! {
                        feature = "std_web" => list.add(class),
                        feature = "web_sys" => list.add_1(class),
                    };
                    result.expect("can't add a class");
                }
                Patch::Remove(class) => {
                    let result = cfg_match! {
                        feature = "std_web" => list.remove(class),
                        feature = "web_sys" => list.remove_1(class),
                    };
                    result.expect("can't remove a class");
                }
            }
=======
        let class_str = self.diff_classes(ancestor);
        if let Some(class_str) = class_str {
            element
                .set_attribute("class", &class_str)
                .expect("could not set class");
>>>>>>> 839b793b
        }

        let changes = self.diff_attributes(ancestor);
        for change in changes {
            match change {
                Patch::Add(key, value) | Patch::Replace(key, value) => {
                    element
                        .set_attribute(&key, &value)
                        .expect("invalid attribute key");
                }
                Patch::Remove(key) => {
                    element.remove_attribute(&key);
                }
            }
        }

        // `input` element has extra parameters to control
        // I override behavior of attributes to make it more clear
        // and useful in templates. For example I interpret `checked`
        // attribute as `checked` parameter, not `defaultChecked` as browsers do
        if let Some(input) = {
            cfg_match! {
                feature = "std_web" => InputElement::try_from(element.clone()).ok(),
                feature = "web_sys" => element.dyn_ref::<InputElement>(),
            }
        } {
            if let Some(change) = self.diff_kind(ancestor) {
                let kind = match change {
                    Patch::Add(kind, _) | Patch::Replace(kind, _) => kind,
                    Patch::Remove(_) => "",
                };
                cfg_match! {
                    feature = "std_web" => ({
                        //https://github.com/koute/stdweb/commit/3b85c941db00b8e3c942624afd50c5929085fb08
                        //input.set_kind(&kind);
                        let input = &input;
                        js! { @(no_return)
                            @{input}.type = @{kind};
                        }
                    }),
                    feature = "web_sys" => input.set_type(kind),
                }
            }

            if let Some(change) = self.diff_value(ancestor) {
                let raw_value = match change {
                    Patch::Add(kind, _) | Patch::Replace(kind, _) => kind,
                    Patch::Remove(_) => "",
                };
                cfg_match! {
                    feature = "std_web" => input.set_raw_value(raw_value),
                    feature = "web_sys" => input.set_value(raw_value),
                };
            }

            // IMPORTANT! This parameter has to be set every time
            // to prevent strange behaviour in the browser when the DOM changes
            set_checked(&input, self.checked);
        } else if let Some(tae) = {
            cfg_match! {
                feature = "std_web" => TextAreaElement::try_from(element.clone()).ok(),
                feature = "web_sys" => element.dyn_ref::<TextAreaElement>(),
            }
        } {
            if let Some(change) = self.diff_value(ancestor) {
                let value = match change {
                    Patch::Add(kind, _) | Patch::Replace(kind, _) => kind,
                    Patch::Remove(_) => "",
                };
                tae.set_value(value);
            }
        }
    }
}

impl VDiff for VTag {
    /// Remove VTag from parent.
    fn detach(&mut self, parent: &Element) -> Option<Node> {
        let node = self
            .reference
            .take()
            .expect("tried to remove not rendered VTag from DOM");

        // recursively remove its children
        self.children.detach(&node);

        let next_sibling = node.next_sibling();
        if parent.remove_child(&node).is_err() {
            warn!("Node not found to remove VTag");
        }
        next_sibling
    }

    /// Renders virtual tag over DOM `Element`, but it also compares this with an ancestor `VTag`
    /// to compute what to patch in the actual DOM nodes.
    fn apply(
        &mut self,
        parent: &Element,
        previous_sibling: Option<&Node>,
        ancestor: Option<VNode>,
    ) -> Option<Node> {
        assert!(
            self.reference.is_none(),
            "reference is ignored so must not be set"
        );
        let (reform, mut ancestor) = {
            match ancestor {
                Some(VNode::VTag(mut vtag)) => {
                    if self.tag == vtag.tag {
                        // If tags are equal, preserve the reference that already exists.
                        self.reference = vtag.reference.take();
                        (Reform::Keep, Some(vtag))
                    } else {
                        // We have to create a new reference, remove ancestor.
                        (Reform::Before(vtag.detach(parent)), None)
                    }
                }
                Some(mut vnode) => {
                    // It is not a VTag variant we must remove the ancestor.
                    (Reform::Before(vnode.detach(parent)), None)
                }
                None => (Reform::Before(None), None),
            }
        };

        // Ensure that `self.reference` exists.
        //
        // This can use the previous reference or create a new one.
        // If we create a new one we must insert it in the correct
        // place, which we use `next_sibling` or `previous_sibling` for.
        match reform {
            Reform::Keep => {}
            Reform::Before(next_sibling) => {
                let element = if self.tag == "svg"
                    || parent
                        .namespace_uri()
                        .map_or(false, |ns| ns == SVG_NAMESPACE)
                {
                    let namespace = SVG_NAMESPACE;
                    #[cfg(feature = "web_sys")]
                    let namespace = Some(namespace);
                    document()
                        .create_element_ns(namespace, &self.tag)
                        .expect("can't create namespaced element for vtag")
                } else {
                    document()
                        .create_element(&self.tag)
                        .expect("can't create element for vtag")
                };

                if let Some(next_sibling) = next_sibling {
                    let next_sibling = &next_sibling;
                    #[cfg(feature = "web_sys")]
                    let next_sibling = Some(next_sibling);
                    parent
                        .insert_before(&element, next_sibling)
                        .expect("can't insert tag before next sibling");
                } else if let Some(next_sibling) = previous_sibling.and_then(|p| p.next_sibling()) {
                    let next_sibling = &next_sibling;
                    #[cfg(feature = "web_sys")]
                    let next_sibling = Some(next_sibling);
                    parent
                        .insert_before(&element, next_sibling)
                        .expect("can't insert tag before next sibling");
                } else {
                    #[cfg_attr(
                        feature = "std_web",
                        allow(clippy::let_unit_value, unused_variables)
                    )]
                    {
                        let result = parent.append_child(&element);
                        #[cfg(feature = "web_sys")]
                        result.expect("can't append node to parent");
                    }
                }
                self.reference = Some(element);
            }
        }

        self.apply_diffs(&ancestor);

        // Every render it removes all listeners and attach it back later
        // TODO Compare references of handler to do listeners update better
        if let Some(ancestor) = ancestor.as_mut() {
            ancestor.captured.clear();
        }

        let element = self.reference.clone().expect("element expected");

        for listener in self.listeners.drain(..) {
            let handle = listener.attach(&element);
            self.captured.push(handle);
        }

        // Process children
        self.children
            .apply(&element, None, ancestor.map(|a| a.children.into()));

        let node = self.reference.as_ref().map(|e| {
            let node = cfg_match! {
                feature = "std_web" => e.as_node(),
                feature = "web_sys" => e.deref(),
            };
            node.to_owned()
        });
        self.node_ref.set(node.clone());
        node
    }
}

impl fmt::Debug for VTag {
    fn fmt(&self, f: &mut fmt::Formatter<'_>) -> fmt::Result {
        write!(f, "VTag {{ tag: {} }}", self.tag)
    }
}

<<<<<<< HEAD
/// `stdweb` doesn't have methods to work with attributes now.
/// this is [workaround](https://github.com/koute/stdweb/issues/16#issuecomment-325195854)
fn set_attribute(element: &Element, name: &str, value: &str) {
    cfg_match! {
        feature = "std_web" => js!( @(no_return) @{element}.setAttribute( @{name}, @{value} ); ),
        feature = "web_sys" => ({
            element
                .set_attribute(name, value)
                .expect("can't set attribute on element");
        }),
    };
}

/// Removes attribute from a element by name.
fn remove_attribute(element: &Element, name: &str) {
    cfg_match! {
        feature = "std_web" => js!( @(no_return) @{element}.removeAttribute( @{name} ); ),
        feature = "web_sys" => ({
            element
                .remove_attribute(name)
                .expect("can't remove attribute on element");
        }),
    };
}

=======
>>>>>>> 839b793b
/// Set `checked` value for the `InputElement`.
fn set_checked(input: &InputElement, value: bool) {
    cfg_match! {
        feature = "std_web" => js!( @(no_return) @{input}.checked = @{value}; ),
        feature = "web_sys" => input.set_checked(value),
    };
}

impl PartialEq for VTag {
    fn eq(&self, other: &VTag) -> bool {
        self.tag == other.tag
            && self.value == other.value
            && self.kind == other.kind
            && self.checked == other.checked
            && self.listeners.len() == other.listeners.len()
            && self
                .listeners
                .iter()
                .map(|l| l.kind())
                .eq(other.listeners.iter().map(|l| l.kind()))
            && self.attributes == other.attributes
            && self.classes.eq(&other.classes)
            && self.children == other.children
    }
}

impl<T> Transformer<T, T> for VTag {
    fn transform(from: T) -> T {
        from
    }
}

impl<'a, T> Transformer<&'a T, T> for VTag
where
    T: Clone,
{
    fn transform(from: &'a T) -> T {
        from.clone()
    }
}

#[cfg(test)]
mod tests {
    use super::*;
    use crate::{html, Component, ComponentLink, Html, ShouldRender};
    #[cfg(feature = "std_web")]
    use stdweb::web::{document, IElement};
    #[cfg(feature = "wasm_test")]
    use wasm_bindgen_test::{wasm_bindgen_test as test, wasm_bindgen_test_configure};

    #[cfg(feature = "wasm_test")]
    wasm_bindgen_test_configure!(run_in_browser);

    struct Comp;

    impl Component for Comp {
        type Message = ();
        type Properties = ();

        fn create(_: Self::Properties, _: ComponentLink<Self>) -> Self {
            Comp
        }

        fn update(&mut self, _: Self::Message) -> ShouldRender {
            unimplemented!();
        }

        fn view(&self) -> Html {
            unimplemented!();
        }
    }

    struct CompInt;

    impl Component for CompInt {
        type Message = u32;
        type Properties = ();

        fn create(_: Self::Properties, _: ComponentLink<Self>) -> Self {
            CompInt
        }

        fn update(&mut self, _: Self::Message) -> ShouldRender {
            unimplemented!();
        }

        fn view(&self) -> Html {
            unimplemented!();
        }
    }

    struct CompBool;

    impl Component for CompBool {
        type Message = bool;
        type Properties = ();

        fn create(_: Self::Properties, _: ComponentLink<Self>) -> Self {
            CompBool
        }

        fn update(&mut self, _: Self::Message) -> ShouldRender {
            unimplemented!();
        }

        fn view(&self) -> Html {
            unimplemented!();
        }
    }

    #[test]
    fn it_compares_tags() {
        let a = html! {
            <div></div>
        };

        let b = html! {
            <div></div>
        };

        let c = html! {
            <p></p>
        };

        assert_eq!(a, b);
        assert_ne!(a, c);
    }

    #[test]
    fn it_compares_text() {
        let a = html! {
            <div>{ "correct" }</div>
        };

        let b = html! {
            <div>{ "correct" }</div>
        };

        let c = html! {
            <div>{ "incorrect" }</div>
        };

        assert_eq!(a, b);
        assert_ne!(a, c);
    }

    #[test]
    fn it_compares_attributes() {
        let a = html! {
            <div a="test"></div>
        };

        let b = html! {
            <div a="test"></div>
        };

        let c = html! {
            <div a="fail"></div>
        };

        assert_eq!(a, b);
        assert_ne!(a, c);
    }

    #[test]
    fn it_compares_children() {
        let a = html! {
            <div>
                <p></p>
            </div>
        };

        let b = html! {
            <div>
                <p></p>
            </div>
        };

        let c = html! {
            <div>
                <span></span>
            </div>
        };

        assert_eq!(a, b);
        assert_ne!(a, c);
    }

    #[test]
    fn it_compares_classes() {
        let a = html! {
            <div class="test"></div>
        };

        let b = html! {
            <div class="test"></div>
        };

        let c = html! {
            <div class="fail"></div>
        };

        let d = html! {
            <div class=format!("fail")></div>
        };

        assert_eq!(a, b);
        assert_ne!(a, c);
        assert_eq!(c, d);
    }

    #[test]
    fn classes_from_local_variables() {
        let a = html! {
            <div class=("class-1", "class-2")></div>
        };

        let class_2 = "class-2";
        let b = html! {
            <div class=("class-1", class_2)></div>
        };

        let class_2_fmt = format!("class-{}", 2);
        let c = html! {
            <div class=("class-1", class_2_fmt)></div>
        };

        assert_eq!(a, b);
        assert_eq!(a, c);
    }

    #[test]
    fn supports_multiple_classes_string() {
        let a = html! {
            <div class="class-1 class-2   class-3"></div>
        };

        let b = html! {
            <div class="class-2 class-3 class-1"></div>
        };

        assert_ne!(a, b);

        if let VNode::VTag(vtag) = a {
            println!("{:?}", vtag.classes);
            assert!(vtag.classes.contains("class-1"));
            assert!(vtag.classes.contains("class-2"));
            assert!(vtag.classes.contains("class-3"));
        } else {
            panic!("vtag expected");
        }
    }

    #[test]
    fn supports_multiple_classes_vec() {
        let mut classes = vec!["class-1"];
        classes.push("class-2");
        let a = html! {
            <div class=classes></div>
        };

        if let VNode::VTag(vtag) = a {
            println!("{:?}", vtag.classes);
            assert!(vtag.classes.contains("class-1"));
            assert!(vtag.classes.contains("class-2"));
            assert!(!vtag.classes.contains("class-3"));
        } else {
            panic!("vtag expected");
        }
    }

    #[test]
    fn filter_empty_string_classes_vec() {
        let mut classes = vec![""];
        classes.push("class-2");
        let a = html! { <div class=vec![""]></div> };
        let b = html! { <div class=("")></div> };
        let c = html! { <div class=""></div> };

        if let VNode::VTag(vtag) = a {
            assert!(vtag.classes.is_empty());
        } else {
            panic!("vtag expected");
        }

        if let VNode::VTag(vtag) = b {
            assert!(vtag.classes.is_empty());
        } else {
            panic!("vtag expected");
        }

        if let VNode::VTag(vtag) = c {
            assert!(vtag.classes.is_empty());
        } else {
            panic!("vtag expected");
        }
    }

    fn assert_vtag(node: &mut VNode) -> &mut VTag {
        if let VNode::VTag(vtag) = node {
            return vtag;
        }
        panic!("should be vtag");
    }

    fn assert_namespace(vtag: &VTag, namespace: &'static str) {
        assert_eq!(
            vtag.reference.as_ref().unwrap().namespace_uri().unwrap(),
            namespace
        );
    }

    #[test]
    fn supports_svg() {
        #[cfg(feature = "std_web")]
        let document = document();
        #[cfg(feature = "web_sys")]
        let document = web_sys::window().unwrap().document().unwrap();

        let div_el = document.create_element("div").unwrap();
        let namespace = SVG_NAMESPACE;
        #[cfg(feature = "web_sys")]
        let namespace = Some(namespace);
        let svg_el = document.create_element_ns(namespace, "svg").unwrap();

        let mut g_node = html! { <g></g> };
        let path_node = html! { <path></path> };
        let mut svg_node = html! { <svg>{path_node}</svg> };

        let svg_tag = assert_vtag(&mut svg_node);
        svg_tag.apply(&div_el, None, None);
        assert_namespace(svg_tag, SVG_NAMESPACE);
        let path_tag = assert_vtag(svg_tag.children.get_mut(0).unwrap());
        assert_namespace(path_tag, SVG_NAMESPACE);

        let g_tag = assert_vtag(&mut g_node);
        g_tag.apply(&div_el, None, None);
        assert_namespace(g_tag, HTML_NAMESPACE);
        g_tag.reference = None;

        g_tag.apply(&svg_el, None, None);
        assert_namespace(g_tag, SVG_NAMESPACE);
    }

    #[test]
    fn keeps_order_of_classes() {
        let a = html! {
            <div class="class-1 class-2   class-3",></div>
        };

        if let VNode::VTag(vtag) = a {
            println!("{:?}", vtag.classes);
            assert_eq!(vtag.classes.to_string(), "class-1 class-2 class-3");
        }
    }

    #[test]
    fn it_compares_values() {
        let a = html! {
            <input value="test"/>
        };

        let b = html! {
            <input value="test"/>
        };

        let c = html! {
            <input value="fail"/>
        };

        assert_eq!(a, b);
        assert_ne!(a, c);
    }

    #[test]
    fn it_compares_kinds() {
        let a = html! {
            <input type="text"/>
        };

        let b = html! {
            <input type="text"/>
        };

        let c = html! {
            <input type="hidden"/>
        };

        assert_eq!(a, b);
        assert_ne!(a, c);
    }

    #[test]
    fn it_compares_checked() {
        let a = html! {
            <input type="checkbox" checked=false />
        };

        let b = html! {
            <input type="checkbox" checked=false />
        };

        let c = html! {
            <input type="checkbox" checked=true />
        };

        assert_eq!(a, b);
        assert_ne!(a, c);
    }

    #[test]
    fn it_allows_aria_attributes() {
        let a = html! {
            <p aria-controls="it-works">
                <a class="btn btn-primary"
                   data-toggle="collapse"
                   href="#collapseExample"
                   role="button"
                   aria-expanded="false"
                   aria-controls="collapseExample">
                    { "Link with href" }
                </a>
                <button class="btn btn-primary"
                        type="button"
                        data-toggle="collapse"
                        data-target="#collapseExample"
                        aria-expanded="false"
                        aria-controls="collapseExample">
                    { "Button with data-target" }
                </button>
                <div own-attribute-with-multiple-parts="works" />
            </p>
        };
        if let VNode::VTag(vtag) = a {
            assert!(vtag.attributes.contains_key("aria-controls"));
            assert_eq!(
                vtag.attributes.get("aria-controls"),
                Some(&"it-works".into())
            );
        } else {
            panic!("vtag expected");
        }
    }

    #[test]
    fn it_checks_mixed_closing_tags() {
        let a = html! { <div> <div/>      </div> };
        let b = html! { <div> <div></div> </div> };
        assert_eq!(a, b);
    }

    #[test]
    fn it_checks_misleading_gt() {
        html! { <div data-val=<u32 as Default>::default()></div> };
        html! { <div data-val=Box::<u32>::default()></div> };

        html! { <div><a data-val=<u32 as Default>::default() /> </div> };
        html! { <div><a data-val=Box::<u32>::default() /></div> };
    }

    #[test]
    fn swap_order_of_classes() {
        let parent = document().create_element("div").unwrap();
        document().body().unwrap().append_child(&parent);

        let mut elem = html! { <div class=("class-1", "class-2", "class-3")></div> };
        elem.apply(&parent, None, None);

        let vtag = if let VNode::VTag(vtag) = elem {
            vtag
        } else {
            panic!("should be vtag")
        };

        let expected = "class-1 class-2 class-3";
        assert_eq!(vtag.classes.to_string(), expected);
        assert_eq!(
            vtag.reference
                .as_ref()
                .unwrap()
                .get_attribute("class")
                .unwrap(),
            expected
        );

        let ancestor = vtag;
        let elem = html! { <div class=("class-3", "class-2", "class-1")></div> };
        let mut vtag = if let VNode::VTag(vtag) = elem {
            vtag
        } else {
            panic!("should be vtag")
        };
        vtag.apply(&parent, None, Some(VNode::VTag(ancestor)));

        let expected = "class-3 class-2 class-1";
        assert_eq!(vtag.classes.to_string(), expected);
        assert_eq!(
            vtag.reference
                .as_ref()
                .unwrap()
                .get_attribute("class")
                .unwrap(),
            expected
        );
    }

    #[test]
    fn add_class_to_the_middle() {
        let parent = document().create_element("div").unwrap();
        document().body().unwrap().append_child(&parent);

        let mut elem = html! { <div class=("class-1", "class-3")></div> };
        elem.apply(&parent, None, None);

        let vtag = if let VNode::VTag(vtag) = elem {
            vtag
        } else {
            panic!("should be vtag")
        };

        let expected = "class-1 class-3";
        assert_eq!(vtag.classes.to_string(), expected);
        assert_eq!(
            vtag.reference
                .as_ref()
                .unwrap()
                .get_attribute("class")
                .unwrap(),
            expected
        );

        let ancestor = vtag;
        let elem = html! { <div class=("class-1", "class-2", "class-3")></div> };
        let mut vtag = if let VNode::VTag(vtag) = elem {
            vtag
        } else {
            panic!("should be vtag")
        };
        vtag.apply(&parent, None, Some(VNode::VTag(ancestor)));

        let expected = "class-1 class-2 class-3";
        assert_eq!(vtag.classes.to_string(), expected);
        assert_eq!(
            vtag.reference
                .as_ref()
                .unwrap()
                .get_attribute("class")
                .unwrap(),
            expected
        );
    }
}<|MERGE_RESOLUTION|>--- conflicted
+++ resolved
@@ -290,33 +290,11 @@
         let element = self.reference.as_ref().expect("element expected");
 
         // Update parameters
-<<<<<<< HEAD
-        let changes = self.diff_classes(ancestor);
-        for change in changes {
-            let list = element.class_list();
-            match change {
-                Patch::Add(class, _) | Patch::Replace(class, _) => {
-                    let result = cfg_match! {
-                        feature = "std_web" => list.add(class),
-                        feature = "web_sys" => list.add_1(class),
-                    };
-                    result.expect("can't add a class");
-                }
-                Patch::Remove(class) => {
-                    let result = cfg_match! {
-                        feature = "std_web" => list.remove(class),
-                        feature = "web_sys" => list.remove_1(class),
-                    };
-                    result.expect("can't remove a class");
-                }
-            }
-=======
         let class_str = self.diff_classes(ancestor);
         if let Some(class_str) = class_str {
             element
                 .set_attribute("class", &class_str)
                 .expect("could not set class");
->>>>>>> 839b793b
         }
 
         let changes = self.diff_attributes(ancestor);
@@ -328,7 +306,10 @@
                         .expect("invalid attribute key");
                 }
                 Patch::Remove(key) => {
-                    element.remove_attribute(&key);
+                    cfg_match! {
+                        feature = "std_web" => element.remove_attribute(&key),
+                        feature = "web_sys" => element.remove_attribute(&key).expect("could not remove class"),
+                    };
                 }
             }
         }
@@ -533,34 +514,6 @@
     }
 }
 
-<<<<<<< HEAD
-/// `stdweb` doesn't have methods to work with attributes now.
-/// this is [workaround](https://github.com/koute/stdweb/issues/16#issuecomment-325195854)
-fn set_attribute(element: &Element, name: &str, value: &str) {
-    cfg_match! {
-        feature = "std_web" => js!( @(no_return) @{element}.setAttribute( @{name}, @{value} ); ),
-        feature = "web_sys" => ({
-            element
-                .set_attribute(name, value)
-                .expect("can't set attribute on element");
-        }),
-    };
-}
-
-/// Removes attribute from a element by name.
-fn remove_attribute(element: &Element, name: &str) {
-    cfg_match! {
-        feature = "std_web" => js!( @(no_return) @{element}.removeAttribute( @{name} ); ),
-        feature = "web_sys" => ({
-            element
-                .remove_attribute(name)
-                .expect("can't remove attribute on element");
-        }),
-    };
-}
-
-=======
->>>>>>> 839b793b
 /// Set `checked` value for the `InputElement`.
 fn set_checked(input: &InputElement, value: bool) {
     cfg_match! {
