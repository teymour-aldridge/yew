//! Service to connect to a servers by
//! [`WebSocket` Protocol](https://tools.ietf.org/html/rfc6455).

use super::Task;
use crate::callback::Callback;
use crate::format::{Binary, Text};
use cfg_if::cfg_if;
use cfg_match::cfg_match;
use std::fmt;
cfg_if! {
    if #[cfg(feature = "std_web")] {
        use stdweb::traits::IMessageEvent;
        use stdweb::web::event::{SocketCloseEvent, SocketErrorEvent, SocketMessageEvent, SocketOpenEvent};
        use stdweb::web::{IEventTarget, SocketBinaryType, SocketReadyState, WebSocket};
    } else if #[cfg(feature = "web_sys")] {
        use gloo::events::EventListener;
        use js_sys::Uint8Array;
        use wasm_bindgen::JsCast;
        use web_sys::{BinaryType, Event, MessageEvent, WebSocket};
    }
}

/// A status of a websocket connection. Used for status notification.
#[derive(Debug)]
pub enum WebSocketStatus {
    /// Fired when a websocket connection was opened.
    Opened,
    /// Fired when a websocket connection was closed.
    Closed,
    /// Fired when a websocket connection was failed.
    Error,
}

/// A handle to control current websocket connection. Implements `Task` and could be canceled.
#[must_use]
pub struct WebSocketTask {
    ws: WebSocket,
    notification: Callback<WebSocketStatus>,
    #[cfg(feature = "web_sys")]
    listeners: Option<[EventListener; 4]>,
}

impl fmt::Debug for WebSocketTask {
    fn fmt(&self, f: &mut fmt::Formatter<'_>) -> fmt::Result {
        f.write_str("WebSocketTask")
    }
}

/// A websocket service attached to a user context.
#[derive(Default, Debug)]
pub struct WebSocketService {}

impl WebSocketService {
    /// Creates a new service instance connected to `App` by provided `sender`.
    pub fn new() -> Self {
        Self {}
    }

    /// Connects to a server by a websocket connection. Needs two functions to generate
    /// data and notification messages.
    pub fn connect<OUT: 'static>(
        &mut self,
        url: &str,
        callback: Callback<OUT>,
        notification: Callback<WebSocketStatus>,
    ) -> Result<WebSocketTask, &str>
    where
        OUT: From<Text> + From<Binary>,
    {
        let ws = self.connect_common(url, &notification)?;
        ws.add_event_listener(move |event: SocketMessageEvent| {
            process_both(&event, &callback);
        });
        Ok(WebSocketTask { ws, notification })
    }

    /// Connects to a server by a websocket connection, like connect,
    /// but only processes binary frames. Text frames are silently
    /// ignored. Needs two functions to generate data and notification
    /// messages.
    pub fn connect_binary<OUT: 'static>(
        &mut self,
        url: &str,
        callback: Callback<OUT>,
        notification: Callback<WebSocketStatus>,
    ) -> Result<WebSocketTask, &str>
    where
        OUT: From<Binary>,
    {
        let ws = self.connect_common(url, &notification)?;
        ws.add_event_listener(move |event: SocketMessageEvent| {
            did_process_binary(&event, &callback);
        });
        Ok(WebSocketTask { ws, notification })
    }

    /// Connects to a server by a websocket connection, like connect,
    /// but only processes text frames. Binary frames are silently
    /// ignored. Needs two functions to generate data and notification
    /// messages.
    pub fn connect_text<OUT: 'static>(
        &mut self,
        url: &str,
        callback: Callback<OUT>,
        notification: Callback<WebSocketStatus>,
    ) -> Result<WebSocketTask, &str>
    where
        OUT: From<Text>,
    {
        let ws = self.connect_common(url, &notification)?;
        ws.add_event_listener(move |event: SocketMessageEvent| {
            process_text(&event, &callback);
        });
        Ok(WebSocketTask { ws, notification })
    }

    fn connect_common(
        &mut self,
        url: &str,
        notification: &Callback<WebSocketStatus>,
    ) -> Result<WebSocket, &str> {
        let ws = WebSocket::new(url);
        if ws.is_err() {
            return Err("Failed to created websocket with given URL");
        }

        let ws = ws.map_err(|_| "failed to build websocket")?;
        cfg_match! {
            feature = "std_web" => ws.set_binary_type(SocketBinaryType::ArrayBuffer),
            feature = "web_sys" => ws.set_binary_type(BinaryType::Arraybuffer),
        };
        let notify = notification.clone();
        let listener_open =
            move |#[cfg(feature = "std_web")] _: SocketOpenEvent,
                  #[cfg(feature = "web_sys")] _: &Event| {
                notify.emit(WebSocketStatus::Opened);
            };
        let notify = notification.clone();
        let listener_close =
            move |#[cfg(feature = "std_web")] _: SocketCloseEvent,
                  #[cfg(feature = "web_sys")] _: &Event| {
                notify.emit(WebSocketStatus::Closed);
            };
        let notify = notification.clone();
<<<<<<< HEAD
        let listener_error =
            move |#[cfg(feature = "std_web")] _: SocketErrorEvent,
                  #[cfg(feature = "web_sys")] _: &Event| {
                notify.emit(WebSocketStatus::Error);
            };
        let listener_message =
            move |#[cfg(feature = "std_web")] event: SocketMessageEvent,
                  #[cfg(feature = "web_sys")] event: &Event| {
                #[cfg(feature = "web_sys")]
                let data = event.dyn_ref::<MessageEvent>().unwrap().data();
                let text = cfg_match! {
                    feature = "std_web" => event.data().into_text(),
                    feature = "web_sys" => data.as_string(),
                };
                let bytes = cfg_match! {
                    feature = "std_web" => event.data().into_array_buffer(),
                    feature = "web_sys" => Some(data),
                };

                if let Some(text) = text {
                    let data = Ok(text);
                    let out = OUT::from(data);
                    callback.emit(out);
                } else if let Some(bytes) = bytes {
                    let bytes: Vec<u8> = cfg_match! {
                        feature = "std_web" => bytes.into(),
                        feature = "web_sys" => Uint8Array::new_with_byte_offset(&bytes, 0).to_vec(),
                    };
                    let data = Ok(bytes);
                    let out = OUT::from(data);
                    callback.emit(out);
                }
            };
        #[cfg_attr(feature = "std_web", allow(clippy::let_unit_value, unused_variables))]
        {
            let listeners = cfg_match! {
                feature = "std_web" => ({
                    ws.add_event_listener(listener_open);
                    ws.add_event_listener(listener_close);
                    ws.add_event_listener(listener_error);
                    ws.add_event_listener(listener_message);
                }),
                feature = "web_sys" => ({
                    Some([
                        EventListener::new(&ws, "open", listener_open),
                        EventListener::new(&ws, "close", listener_close),
                        EventListener::new(&ws, "error", listener_error),
                        EventListener::new(&ws, "message", listener_message),
                    ])
                }),
            };
            Ok(WebSocketTask {
                ws,
                notification,
                #[cfg(feature = "web_sys")]
                listeners,
            })
        }
=======
        ws.add_event_listener(move |_: SocketErrorEvent| {
            notify.emit(WebSocketStatus::Error);
        });
        Ok(ws)
    }
}

fn did_process_binary<OUT: 'static>(event: &SocketMessageEvent, callback: &Callback<OUT>) -> bool
where
    OUT: From<Binary>,
{
    match event.data().into_array_buffer() {
        None => false,
        Some(bytes) => {
            let bytes: Vec<u8> = bytes.into();
            let data = Ok(bytes);
            let out = OUT::from(data);
            callback.emit(out);
            true
        }
    }
}

fn process_text<OUT: 'static>(event: &SocketMessageEvent, callback: &Callback<OUT>)
where
    OUT: From<Text>,
{
    if let Some(text) = event.data().into_text() {
        let data = Ok(text);
        let out = OUT::from(data);
        callback.emit(out);
    }
}

fn process_both<OUT: 'static>(event: &SocketMessageEvent, callback: &Callback<OUT>)
where
    OUT: From<Text> + From<Binary>,
{
    if !did_process_binary(event, callback) {
        process_text(event, callback);
>>>>>>> a42cca35
    }
}

impl WebSocketTask {
    /// Sends data to a websocket connection.
    pub fn send<IN>(&mut self, data: IN)
    where
        IN: Into<Text>,
    {
        if let Ok(body) = data.into() {
            let result = cfg_match! {
                feature = "std_web" => self.ws.send_text(&body),
                feature = "web_sys" => self.ws.send_with_str(&body),
            };

            if result.is_err() {
                self.notification.emit(WebSocketStatus::Error);
            }
        }
    }

    /// Sends binary data to a websocket connection.
    pub fn send_binary<IN>(&mut self, data: IN)
    where
        IN: Into<Binary>,
    {
        if let Ok(body) = data.into() {
            let result = cfg_match! {
                feature = "std_web" => self.ws.send_bytes(&body),
                feature = "web_sys" => ({
                    let mut body = body;
                    self.ws.send_with_u8_array(&mut body)
                }),
            };

            if result.is_err() {
                self.notification.emit(WebSocketStatus::Error);
            }
        }
    }
}

impl Task for WebSocketTask {
    fn is_active(&self) -> bool {
        cfg_match! {
            feature = "std_web" => self.ws.ready_state() == SocketReadyState::Open,
            feature = "web_sys" => self.ws.ready_state() == WebSocket::OPEN,
        }
    }
    fn cancel(&mut self) {
        cfg_match! {
            feature = "std_web" => self.ws.close(),
            feature = "web_sys" => ({
                self.ws.close().unwrap();
                drop(self.listeners.take().expect("tried to cancel websocket twice"));
            }),
        };
    }
}

impl Drop for WebSocketTask {
    fn drop(&mut self) {
        if self.is_active() {
            self.cancel();
        }
    }
}<|MERGE_RESOLUTION|>--- conflicted
+++ resolved
@@ -37,7 +37,9 @@
     ws: WebSocket,
     notification: Callback<WebSocketStatus>,
     #[cfg(feature = "web_sys")]
-    listeners: Option<[EventListener; 4]>,
+    listeners: Option<[EventListener; 3]>,
+    #[cfg(feature = "web_sys")]
+    listener: Option<EventListener>,
 }
 
 impl fmt::Debug for WebSocketTask {
@@ -67,11 +69,28 @@
     where
         OUT: From<Text> + From<Binary>,
     {
-        let ws = self.connect_common(url, &notification)?;
-        ws.add_event_listener(move |event: SocketMessageEvent| {
-            process_both(&event, &callback);
-        });
-        Ok(WebSocketTask { ws, notification })
+        cfg_match! {
+            feature = "std_web" => ({
+                let ws = self.connect_common(url, &notification)?;
+                ws.add_event_listener(move |event: SocketMessageEvent| {
+                    process_both(&event, &callback);
+                });
+                Ok(WebSocketTask { ws, notification })
+            }),
+            feature = "web_sys" => ({
+                let ConnectCommon(ws, listeners) = self.connect_common(url, &notification)?;
+                let listener = Some(EventListener::new(&ws, "message", move |event: &Event| {
+                    let event = event.dyn_ref::<MessageEvent>().unwrap();
+                    process_both(&event, &callback);
+                }));
+                Ok(WebSocketTask {
+                    ws,
+                    notification,
+                    listeners,
+                    listener,
+                })
+            }),
+        }
     }
 
     /// Connects to a server by a websocket connection, like connect,
@@ -87,11 +106,28 @@
     where
         OUT: From<Binary>,
     {
-        let ws = self.connect_common(url, &notification)?;
-        ws.add_event_listener(move |event: SocketMessageEvent| {
-            did_process_binary(&event, &callback);
-        });
-        Ok(WebSocketTask { ws, notification })
+        cfg_match! {
+            feature = "std_web" => ({
+                let ws = self.connect_common(url, &notification)?;
+                ws.add_event_listener(move |event: SocketMessageEvent| {
+                    did_process_binary(&event, &callback);
+                });
+                Ok(WebSocketTask { ws, notification })
+            }),
+            feature = "web_sys" => ({
+                let ConnectCommon(ws, listeners) = self.connect_common(url, &notification)?;
+                let listener = Some(EventListener::new(&ws, "message", move |event: &Event| {
+                    let event = event.dyn_ref::<MessageEvent>().unwrap();
+                    did_process_binary(&event, &callback);
+                }));
+                Ok(WebSocketTask {
+                    ws,
+                    notification,
+                    listeners,
+                    listener,
+                })
+            }),
+        }
     }
 
     /// Connects to a server by a websocket connection, like connect,
@@ -107,18 +143,35 @@
     where
         OUT: From<Text>,
     {
-        let ws = self.connect_common(url, &notification)?;
-        ws.add_event_listener(move |event: SocketMessageEvent| {
-            process_text(&event, &callback);
-        });
-        Ok(WebSocketTask { ws, notification })
+        cfg_match! {
+            feature = "std_web" => ({
+                let ws = self.connect_common(url, &notification)?;
+                ws.add_event_listener(move |event: SocketMessageEvent| {
+                    process_text(&event, &callback);
+                });
+                Ok(WebSocketTask { ws, notification })
+            }),
+            feature = "web_sys" => ({
+                let ConnectCommon(ws, listeners) = self.connect_common(url, &notification)?;
+                let listener = Some(EventListener::new(&ws, "message", move |event: &Event| {
+                    let event = event.dyn_ref::<MessageEvent>().unwrap();
+                    process_text(&event, &callback);
+                }));
+                Ok(WebSocketTask {
+                    ws,
+                    notification,
+                    listeners,
+                    listener,
+                })
+            }),
+        }
     }
 
     fn connect_common(
         &mut self,
         url: &str,
         notification: &Callback<WebSocketStatus>,
-    ) -> Result<WebSocket, &str> {
+    ) -> Result<ConnectCommon, &str> {
         let ws = WebSocket::new(url);
         if ws.is_err() {
             return Err("Failed to created websocket with given URL");
@@ -142,39 +195,10 @@
                 notify.emit(WebSocketStatus::Closed);
             };
         let notify = notification.clone();
-<<<<<<< HEAD
         let listener_error =
             move |#[cfg(feature = "std_web")] _: SocketErrorEvent,
                   #[cfg(feature = "web_sys")] _: &Event| {
                 notify.emit(WebSocketStatus::Error);
-            };
-        let listener_message =
-            move |#[cfg(feature = "std_web")] event: SocketMessageEvent,
-                  #[cfg(feature = "web_sys")] event: &Event| {
-                #[cfg(feature = "web_sys")]
-                let data = event.dyn_ref::<MessageEvent>().unwrap().data();
-                let text = cfg_match! {
-                    feature = "std_web" => event.data().into_text(),
-                    feature = "web_sys" => data.as_string(),
-                };
-                let bytes = cfg_match! {
-                    feature = "std_web" => event.data().into_array_buffer(),
-                    feature = "web_sys" => Some(data),
-                };
-
-                if let Some(text) = text {
-                    let data = Ok(text);
-                    let out = OUT::from(data);
-                    callback.emit(out);
-                } else if let Some(bytes) = bytes {
-                    let bytes: Vec<u8> = cfg_match! {
-                        feature = "std_web" => bytes.into(),
-                        feature = "web_sys" => Uint8Array::new_with_byte_offset(&bytes, 0).to_vec(),
-                    };
-                    let data = Ok(bytes);
-                    let out = OUT::from(data);
-                    callback.emit(out);
-                }
             };
         #[cfg_attr(feature = "std_web", allow(clippy::let_unit_value, unused_variables))]
         {
@@ -183,40 +207,49 @@
                     ws.add_event_listener(listener_open);
                     ws.add_event_listener(listener_close);
                     ws.add_event_listener(listener_error);
-                    ws.add_event_listener(listener_message);
                 }),
                 feature = "web_sys" => ({
                     Some([
                         EventListener::new(&ws, "open", listener_open),
                         EventListener::new(&ws, "close", listener_close),
                         EventListener::new(&ws, "error", listener_error),
-                        EventListener::new(&ws, "message", listener_message),
                     ])
                 }),
             };
-            Ok(WebSocketTask {
+            Ok(ConnectCommon(
                 ws,
-                notification,
                 #[cfg(feature = "web_sys")]
                 listeners,
-            })
-        }
-=======
-        ws.add_event_listener(move |_: SocketErrorEvent| {
-            notify.emit(WebSocketStatus::Error);
-        });
-        Ok(ws)
-    }
-}
-
-fn did_process_binary<OUT: 'static>(event: &SocketMessageEvent, callback: &Callback<OUT>) -> bool
+            ))
+        }
+    }
+}
+
+struct ConnectCommon(
+    WebSocket,
+    #[cfg(feature = "web_sys")] Option<[EventListener; 3]>,
+);
+
+fn did_process_binary<OUT: 'static>(
+    #[cfg(feature = "std_web")] event: &SocketMessageEvent,
+    #[cfg(feature = "web_sys")] event: &MessageEvent,
+    callback: &Callback<OUT>,
+) -> bool
 where
     OUT: From<Binary>,
 {
-    match event.data().into_array_buffer() {
+    let bytes = cfg_match! {
+        feature = "std_web" => event.data().into_array_buffer(),
+        feature = "web_sys" => Some(event.data()),
+    };
+
+    match bytes {
         None => false,
         Some(bytes) => {
-            let bytes: Vec<u8> = bytes.into();
+            let bytes: Vec<u8> = cfg_match! {
+                feature = "std_web" => bytes.into(),
+                feature = "web_sys" => Uint8Array::new(&bytes).to_vec(),
+            };
             let data = Ok(bytes);
             let out = OUT::from(data);
             callback.emit(out);
@@ -225,24 +258,34 @@
     }
 }
 
-fn process_text<OUT: 'static>(event: &SocketMessageEvent, callback: &Callback<OUT>)
-where
+fn process_text<OUT: 'static>(
+    #[cfg(feature = "std_web")] event: &SocketMessageEvent,
+    #[cfg(feature = "web_sys")] event: &MessageEvent,
+    callback: &Callback<OUT>,
+) where
     OUT: From<Text>,
 {
-    if let Some(text) = event.data().into_text() {
+    let text = cfg_match! {
+        feature = "std_web" => event.data().into_text(),
+        feature = "web_sys" => event.data().as_string(),
+    };
+
+    if let Some(text) = text {
         let data = Ok(text);
         let out = OUT::from(data);
         callback.emit(out);
     }
 }
 
-fn process_both<OUT: 'static>(event: &SocketMessageEvent, callback: &Callback<OUT>)
-where
+fn process_both<OUT: 'static>(
+    #[cfg(feature = "std_web")] event: &SocketMessageEvent,
+    #[cfg(feature = "web_sys")] event: &MessageEvent,
+    callback: &Callback<OUT>,
+) where
     OUT: From<Text> + From<Binary>,
 {
     if !did_process_binary(event, callback) {
         process_text(event, callback);
->>>>>>> a42cca35
     }
 }
 
@@ -293,13 +336,7 @@
         }
     }
     fn cancel(&mut self) {
-        cfg_match! {
-            feature = "std_web" => self.ws.close(),
-            feature = "web_sys" => ({
-                self.ws.close().unwrap();
-                drop(self.listeners.take().expect("tried to cancel websocket twice"));
-            }),
-        };
+        self.ws.close().ok();
     }
 }
 
