//! Service to connect to a servers by
//! [`WebSocket` Protocol](https://tools.ietf.org/html/rfc6455).

use super::Task;
use crate::callback::Callback;
use crate::format::{Binary, Text};
use cfg_if::cfg_if;
use cfg_match::cfg_match;
use std::fmt;
cfg_if! {
    if #[cfg(feature = "std_web")] {
        use stdweb::traits::IMessageEvent;
        use stdweb::web::event::{SocketCloseEvent, SocketErrorEvent, SocketMessageEvent, SocketOpenEvent};
        use stdweb::web::{IEventTarget, SocketBinaryType, SocketReadyState, WebSocket};
    } else if #[cfg(feature = "web_sys")] {
        use gloo::events::EventListener;
        use js_sys::Uint8Array;
        use wasm_bindgen::JsCast;
        use web_sys::{BinaryType, Event, MessageEvent, WebSocket};
    }
}

/// A status of a websocket connection. Used for status notification.
#[derive(Debug)]
pub enum WebSocketStatus {
    /// Fired when a websocket connection was opened.
    Opened,
    /// Fired when a websocket connection was closed.
    Closed,
    /// Fired when a websocket connection was failed.
    Error,
}

/// A handle to control current websocket connection. Implements `Task` and could be canceled.
#[must_use]
pub struct WebSocketTask {
    ws: WebSocket,
    notification: Callback<WebSocketStatus>,
    #[cfg(feature = "web_sys")]
    listeners: Option<[EventListener; 3]>,
    #[cfg(feature = "web_sys")]
    listener: Option<EventListener>,
}

impl fmt::Debug for WebSocketTask {
    fn fmt(&self, f: &mut fmt::Formatter<'_>) -> fmt::Result {
        f.write_str("WebSocketTask")
    }
}

/// A websocket service attached to a user context.
#[derive(Default, Debug)]
pub struct WebSocketService {}

impl WebSocketService {
    /// Creates a new service instance connected to `App` by provided `sender`.
    pub fn new() -> Self {
        Self {}
    }

    /// Connects to a server by a websocket connection. Needs two functions to generate
    /// data and notification messages.
    pub fn connect<OUT: 'static>(
        &mut self,
        url: &str,
        callback: Callback<OUT>,
        notification: Callback<WebSocketStatus>,
    ) -> Result<WebSocketTask, &str>
    where
        OUT: From<Text> + From<Binary>,
    {
        cfg_match! {
            feature = "std_web" => ({
                let ws = self.connect_common(url, &notification)?;
                ws.add_event_listener(move |event: SocketMessageEvent| {
                    process_both(&event, &callback);
                });
                Ok(WebSocketTask { ws, notification })
            }),
            feature = "web_sys" => ({
                let ConnectCommon(ws, listeners) = self.connect_common(url, &notification)?;
                let listener = Some(EventListener::new(&ws, "message", move |event: &Event| {
                    let event = event.dyn_ref::<MessageEvent>().unwrap();
                    process_both(&event, &callback);
                }));
                Ok(WebSocketTask {
                    ws,
                    notification,
                    listeners,
                    listener,
                })
            }),
        }
    }

    /// Connects to a server by a websocket connection, like connect,
    /// but only processes binary frames. Text frames are silently
    /// ignored. Needs two functions to generate data and notification
    /// messages.
    pub fn connect_binary<OUT: 'static>(
        &mut self,
        url: &str,
        callback: Callback<OUT>,
        notification: Callback<WebSocketStatus>,
    ) -> Result<WebSocketTask, &str>
    where
        OUT: From<Binary>,
    {
        cfg_match! {
            feature = "std_web" => ({
                let ws = self.connect_common(url, &notification)?;
                ws.add_event_listener(move |event: SocketMessageEvent| {
                    did_process_binary(&event, &callback);
                });
                Ok(WebSocketTask { ws, notification })
            }),
            feature = "web_sys" => ({
                let ConnectCommon(ws, listeners) = self.connect_common(url, &notification)?;
                let listener = Some(EventListener::new(&ws, "message", move |event: &Event| {
                    let event = event.dyn_ref::<MessageEvent>().unwrap();
                    did_process_binary(&event, &callback);
                }));
                Ok(WebSocketTask {
                    ws,
                    notification,
                    listeners,
                    listener,
                })
            }),
        }
    }

    /// Connects to a server by a websocket connection, like connect,
    /// but only processes text frames. Binary frames are silently
    /// ignored. Needs two functions to generate data and notification
    /// messages.
    pub fn connect_text<OUT: 'static>(
        &mut self,
        url: &str,
        callback: Callback<OUT>,
        notification: Callback<WebSocketStatus>,
    ) -> Result<WebSocketTask, &str>
    where
        OUT: From<Text>,
    {
        cfg_match! {
            feature = "std_web" => ({
                let ws = self.connect_common(url, &notification)?;
                ws.add_event_listener(move |event: SocketMessageEvent| {
                    process_text(&event, &callback);
                });
                Ok(WebSocketTask { ws, notification })
            }),
            feature = "web_sys" => ({
                let ConnectCommon(ws, listeners) = self.connect_common(url, &notification)?;
                let listener = Some(EventListener::new(&ws, "message", move |event: &Event| {
                    let event = event.dyn_ref::<MessageEvent>().unwrap();
                    process_text(&event, &callback);
                }));
                Ok(WebSocketTask {
                    ws,
                    notification,
                    listeners,
                    listener,
                })
            }),
        }
    }

    fn connect_common(
        &mut self,
        url: &str,
        notification: &Callback<WebSocketStatus>,
    ) -> Result<ConnectCommon, &str> {
        let ws = WebSocket::new(url);
        if ws.is_err() {
            return Err("Failed to created websocket with given URL");
        }

        let ws = ws.map_err(|_| "failed to build websocket")?;
        cfg_match! {
            feature = "std_web" => ws.set_binary_type(SocketBinaryType::ArrayBuffer),
            feature = "web_sys" => ws.set_binary_type(BinaryType::Arraybuffer),
        };
        let notify = notification.clone();
        let listener_open =
            move |#[cfg(feature = "std_web")] _: SocketOpenEvent,
                  #[cfg(feature = "web_sys")] _: &Event| {
                notify.emit(WebSocketStatus::Opened);
            };
        let notify = notification.clone();
        let listener_close =
            move |#[cfg(feature = "std_web")] _: SocketCloseEvent,
                  #[cfg(feature = "web_sys")] _: &Event| {
                notify.emit(WebSocketStatus::Closed);
            };
        let notify = notification.clone();
        let listener_error =
            move |#[cfg(feature = "std_web")] _: SocketErrorEvent,
                  #[cfg(feature = "web_sys")] _: &Event| {
                notify.emit(WebSocketStatus::Error);
            };
        #[cfg_attr(feature = "std_web", allow(clippy::let_unit_value, unused_variables))]
        {
            let listeners = cfg_match! {
                feature = "std_web" => ({
                    ws.add_event_listener(listener_open);
                    ws.add_event_listener(listener_close);
                    ws.add_event_listener(listener_error);
                }),
                feature = "web_sys" => ({
                    Some([
                        EventListener::new(&ws, "open", listener_open),
                        EventListener::new(&ws, "close", listener_close),
                        EventListener::new(&ws, "error", listener_error),
                    ])
                }),
            };
            Ok(ConnectCommon(
                ws,
                #[cfg(feature = "web_sys")]
                listeners,
            ))
        }
    }
}

struct ConnectCommon(
    WebSocket,
    #[cfg(feature = "web_sys")] Option<[EventListener; 3]>,
);

fn did_process_binary<OUT: 'static>(
    #[cfg(feature = "std_web")] event: &SocketMessageEvent,
    #[cfg(feature = "web_sys")] event: &MessageEvent,
    callback: &Callback<OUT>,
) -> bool
where
    OUT: From<Binary>,
{
    let bytes = cfg_match! {
        feature = "std_web" => event.data().into_array_buffer(),
        feature = "web_sys" => Some(event.data()),
    };

    match bytes {
        None => false,
        Some(bytes) => {
            let bytes: Vec<u8> = cfg_match! {
                feature = "std_web" => bytes.into(),
                feature = "web_sys" => Uint8Array::new(&bytes).to_vec(),
            };
            let data = Ok(bytes);
            let out = OUT::from(data);
            callback.emit(out);
            true
        }
    }
}

fn process_text<OUT: 'static>(
    #[cfg(feature = "std_web")] event: &SocketMessageEvent,
    #[cfg(feature = "web_sys")] event: &MessageEvent,
    callback: &Callback<OUT>,
) where
    OUT: From<Text>,
{
    let text = cfg_match! {
        feature = "std_web" => event.data().into_text(),
        feature = "web_sys" => event.data().as_string(),
    };

    if let Some(text) = text {
        let data = Ok(text);
        let out = OUT::from(data);
        callback.emit(out);
    }
}

fn process_both<OUT: 'static>(
    #[cfg(feature = "std_web")] event: &SocketMessageEvent,
    #[cfg(feature = "web_sys")] event: &MessageEvent,
    callback: &Callback<OUT>,
) where
    OUT: From<Text> + From<Binary>,
{
    if !did_process_binary(event, callback) {
        process_text(event, callback);
    }
}

impl WebSocketTask {
    /// Sends data to a websocket connection.
    pub fn send<IN>(&mut self, data: IN)
    where
        IN: Into<Text>,
    {
        if let Ok(body) = data.into() {
            let result = cfg_match! {
                feature = "std_web" => self.ws.send_text(&body),
                feature = "web_sys" => self.ws.send_with_str(&body),
            };

            if result.is_err() {
                self.notification.emit(WebSocketStatus::Error);
            }
        }
    }

    /// Sends binary data to a websocket connection.
    pub fn send_binary<IN>(&mut self, data: IN)
    where
        IN: Into<Binary>,
    {
        if let Ok(body) = data.into() {
            let result = cfg_match! {
                feature = "std_web" => self.ws.send_bytes(&body),
                feature = "web_sys" => ({
                    let mut body = body;
                    self.ws.send_with_u8_array(&mut body)
                }),
            };

            if result.is_err() {
                self.notification.emit(WebSocketStatus::Error);
            }
        }
    }
}

impl Task for WebSocketTask {
    fn is_active(&self) -> bool {
        cfg_match! {
            feature = "std_web" => self.ws.ready_state() == SocketReadyState::Open,
            feature = "web_sys" => self.ws.ready_state() == WebSocket::OPEN,
        }
    }
<<<<<<< HEAD
    fn cancel(&mut self) {
        self.ws.close().ok();
    }
=======
>>>>>>> 5629f37b
}

impl Drop for WebSocketTask {
    fn drop(&mut self) {
        if self.is_active() {
            self.ws.close();
        }
    }
}<|MERGE_RESOLUTION|>--- conflicted
+++ resolved
@@ -37,9 +37,25 @@
     ws: WebSocket,
     notification: Callback<WebSocketStatus>,
     #[cfg(feature = "web_sys")]
-    listeners: Option<[EventListener; 3]>,
-    #[cfg(feature = "web_sys")]
-    listener: Option<EventListener>,
+    #[allow(dead_code)]
+    listeners: [EventListener; 4],
+}
+
+#[cfg(feature = "web_sys")]
+impl WebSocketTask {
+    fn new(
+        ws: WebSocket,
+        notification: Callback<WebSocketStatus>,
+        listener_0: EventListener,
+        listeners: [EventListener; 3],
+    ) -> Result<WebSocketTask, &'static str> {
+        let [listener_1, listener_2, listener_3] = listeners;
+        Ok(WebSocketTask {
+            ws,
+            notification,
+            listeners: [listener_0, listener_1, listener_2, listener_3],
+        })
+    }
 }
 
 impl fmt::Debug for WebSocketTask {
@@ -71,7 +87,7 @@
     {
         cfg_match! {
             feature = "std_web" => ({
-                let ws = self.connect_common(url, &notification)?;
+                let ws = self.connect_common(url, &notification)?.0;
                 ws.add_event_listener(move |event: SocketMessageEvent| {
                     process_both(&event, &callback);
                 });
@@ -79,16 +95,11 @@
             }),
             feature = "web_sys" => ({
                 let ConnectCommon(ws, listeners) = self.connect_common(url, &notification)?;
-                let listener = Some(EventListener::new(&ws, "message", move |event: &Event| {
+                let listener = EventListener::new(&ws, "message", move |event: &Event| {
                     let event = event.dyn_ref::<MessageEvent>().unwrap();
                     process_both(&event, &callback);
-                }));
-                Ok(WebSocketTask {
-                    ws,
-                    notification,
-                    listeners,
-                    listener,
-                })
+                });
+                WebSocketTask::new(ws, notification, listener, listeners)
             }),
         }
     }
@@ -108,7 +119,7 @@
     {
         cfg_match! {
             feature = "std_web" => ({
-                let ws = self.connect_common(url, &notification)?;
+                let ws = self.connect_common(url, &notification)?.0;
                 ws.add_event_listener(move |event: SocketMessageEvent| {
                     did_process_binary(&event, &callback);
                 });
@@ -116,16 +127,11 @@
             }),
             feature = "web_sys" => ({
                 let ConnectCommon(ws, listeners) = self.connect_common(url, &notification)?;
-                let listener = Some(EventListener::new(&ws, "message", move |event: &Event| {
+                let listener = EventListener::new(&ws, "message", move |event: &Event| {
                     let event = event.dyn_ref::<MessageEvent>().unwrap();
                     did_process_binary(&event, &callback);
-                }));
-                Ok(WebSocketTask {
-                    ws,
-                    notification,
-                    listeners,
-                    listener,
-                })
+                });
+                WebSocketTask::new(ws, notification, listener, listeners)
             }),
         }
     }
@@ -145,7 +151,7 @@
     {
         cfg_match! {
             feature = "std_web" => ({
-                let ws = self.connect_common(url, &notification)?;
+                let ws = self.connect_common(url, &notification)?.0;
                 ws.add_event_listener(move |event: SocketMessageEvent| {
                     process_text(&event, &callback);
                 });
@@ -153,16 +159,11 @@
             }),
             feature = "web_sys" => ({
                 let ConnectCommon(ws, listeners) = self.connect_common(url, &notification)?;
-                let listener = Some(EventListener::new(&ws, "message", move |event: &Event| {
+                let listener = EventListener::new(&ws, "message", move |event: &Event| {
                     let event = event.dyn_ref::<MessageEvent>().unwrap();
                     process_text(&event, &callback);
-                }));
-                Ok(WebSocketTask {
-                    ws,
-                    notification,
-                    listeners,
-                    listener,
-                })
+                });
+                WebSocketTask::new(ws, notification, listener, listeners)
             }),
         }
     }
@@ -208,13 +209,11 @@
                     ws.add_event_listener(listener_close);
                     ws.add_event_listener(listener_error);
                 }),
-                feature = "web_sys" => ({
-                    Some([
-                        EventListener::new(&ws, "open", listener_open),
-                        EventListener::new(&ws, "close", listener_close),
-                        EventListener::new(&ws, "error", listener_error),
-                    ])
-                }),
+                feature = "web_sys" => [
+                    EventListener::new(&ws, "open", listener_open),
+                    EventListener::new(&ws, "close", listener_close),
+                    EventListener::new(&ws, "error", listener_error),
+                ],
             };
             Ok(ConnectCommon(
                 ws,
@@ -225,10 +224,7 @@
     }
 }
 
-struct ConnectCommon(
-    WebSocket,
-    #[cfg(feature = "web_sys")] Option<[EventListener; 3]>,
-);
+struct ConnectCommon(WebSocket, #[cfg(feature = "web_sys")] [EventListener; 3]);
 
 fn did_process_binary<OUT: 'static>(
     #[cfg(feature = "std_web")] event: &SocketMessageEvent,
@@ -335,18 +331,15 @@
             feature = "web_sys" => self.ws.ready_state() == WebSocket::OPEN,
         }
     }
-<<<<<<< HEAD
-    fn cancel(&mut self) {
-        self.ws.close().ok();
-    }
-=======
->>>>>>> 5629f37b
 }
 
 impl Drop for WebSocketTask {
     fn drop(&mut self) {
         if self.is_active() {
-            self.ws.close();
+            cfg_match! {
+                feature = "std_web" => self.ws.close(),
+                feature = "web_sys" => self.ws.close().ok(),
+            };
         }
     }
 }