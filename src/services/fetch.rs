--- conflicted
+++ resolved
@@ -1,6 +1,5 @@
 //! Service to send HTTP-request to a server.
 
-<<<<<<< HEAD
 cfg_if::cfg_if! {
     if #[cfg(feature = "std_web")] {
         mod std_web;
@@ -8,76 +7,7 @@
     } else if #[cfg(feature = "web_sys")] {
         mod web_sys;
         pub use self::web_sys::*;
-=======
-use super::Task;
-use crate::callback::Callback;
-use crate::format::{Binary, Format, Text};
-use serde::Serialize;
-use std::collections::HashMap;
-use std::fmt;
-use stdweb::serde::Serde;
-use stdweb::unstable::{TryFrom, TryInto};
-use stdweb::web::ArrayBuffer;
-use stdweb::{JsSerialize, Value};
-#[allow(unused_imports)]
-use stdweb::{_js_impl, js};
-use thiserror::Error;
-
-pub use http::{HeaderMap, Method, Request, Response, StatusCode, Uri};
-
-/// Type to set cache for fetch.
-#[derive(Serialize, Debug)]
-#[serde(rename_all = "kebab-case")]
-pub enum Cache {
-    /// `default` value of cache.
-    #[serde(rename = "default")]
-    DefaultCache,
-    /// `no-store` value of cache.
-    NoStore,
-    /// `reload` value of cache.
-    Reload,
-    /// `no-cache` value of cache.
-    NoCache,
-    /// `force-cache` value of cache
-    ForceCache,
-    /// `only-if-cached` value of cache
-    OnlyIfCached,
-}
-
-/// Type to set credentials for fetch.
-#[derive(Serialize, Debug)]
-#[serde(rename_all = "kebab-case")]
-pub enum Credentials {
-    /// `omit` value of credentials.
-    Omit,
-    /// `include` value of credentials.
-    Include,
-    /// `same-origin` value of credentials.
-    SameOrigin,
-}
-
-/// Type to set mode for fetch.
-#[derive(Serialize, Debug)]
-#[serde(rename_all = "kebab-case")]
-pub enum Mode {
-    /// `same-origin` value of mode.
-    SameOrigin,
-    /// `no-cors` value of mode.
-    NoCors,
-    /// `cors` value of mode.
-    Cors,
-}
-
-/// Type to set redirect behaviour for fetch.
-#[derive(Serialize, Debug)]
-#[serde(rename_all = "kebab-case")]
-pub enum Redirect {
-    /// `follow` value of redirect.
-    Follow,
-    /// `error` value of redirect.
-    Error,
-    /// `manual` value of redirect.
-    Manual,
+    }
 }
 
 /// Type to set referrer for fetch.
@@ -91,431 +21,6 @@
     Empty,
 }
 
-impl Serialize for Referrer {
-    fn serialize<S>(&self, serializer: S) -> Result<S::Ok, S::Error>
-    where
-        S: serde::Serializer,
-    {
-        match *self {
-            Referrer::SameOriginUrl(ref s) => serializer.serialize_str(s),
-            Referrer::AboutClient => {
-                serializer.serialize_unit_variant("Referrer", 0, "about:client")
-            }
-            Referrer::Empty => serializer.serialize_unit_variant("Referrer", 1, ""),
-        }
-    }
-}
-
-/// Type to set referrer policy for fetch.
-#[derive(Serialize, Debug)]
-#[serde(rename_all = "kebab-case")]
-pub enum ReferrerPolicy {
-    /// `no-referrer` value of referrerPolicy.
-    NoReferrer,
-    /// `no-referrer-when-downgrade` value of referrerPolicy.
-    NoReferrerWhenDowngrade,
-    /// `same-origin` value of referrerPolicy.
-    SameOrigin,
-    /// `origin` value of referrerPolicy.
-    Origin,
-    /// `strict-origin` value of referrerPolicy.
-    StrictOrigin,
-    /// `origin-when-cross-origin` value of referrerPolicy.
-    OriginWhenCrossOrigin,
-    /// `strict-origin-when-cross-origin` value of referrerPolicy.
-    StrictOriginWhenCrossOrigin,
-    /// `unsafe-url` value of referrerPolicy.
-    UnsafeUrl,
-}
-
-/// Init options for `fetch()` function call.
-/// https://developer.mozilla.org/en-US/docs/Web/API/WindowOrWorkerGlobalScope/fetch
-#[derive(Serialize, Default, Debug)]
-#[serde(rename_all = "camelCase")]
-pub struct FetchOptions {
-    /// Cache of a fetch request.
-    #[serde(skip_serializing_if = "Option::is_none")]
-    pub cache: Option<Cache>,
-    /// Credentials of a fetch request.
-    #[serde(skip_serializing_if = "Option::is_none")]
-    pub credentials: Option<Credentials>,
-    /// Redirect behaviour of a fetch request.
-    #[serde(skip_serializing_if = "Option::is_none")]
-    pub redirect: Option<Redirect>,
-    /// Request mode of a fetch request.
-    #[serde(skip_serializing_if = "Option::is_none")]
-    pub mode: Option<Mode>,
-    /// Referrer of a fetch request.
-    #[serde(skip_serializing_if = "Option::is_none")]
-    pub referrer: Option<Referrer>,
-    /// Referrer policy of a fetch request.
-    #[serde(skip_serializing_if = "Option::is_none")]
-    pub referrer_policy: Option<ReferrerPolicy>,
-    /// Integrity of a fetch request.
-    #[serde(skip_serializing_if = "Option::is_none")]
-    pub integrity: Option<String>,
-}
-
-/// Represents errors of a fetch service.
-#[derive(Debug, Error)]
-enum FetchError {
-    #[error("failed response")]
-    FailedResponse,
-}
-
-/// A handle to control sent requests. Can be canceled with a `Task::cancel` call.
-#[must_use]
-pub struct FetchTask(Option<Value>);
-
-impl fmt::Debug for FetchTask {
-    fn fmt(&self, f: &mut fmt::Formatter<'_>) -> fmt::Result {
-        f.write_str("FetchTask")
-    }
-}
-
-/// A service to fetch resources.
-#[derive(Default, Debug)]
-pub struct FetchService {}
-
-impl FetchService {
-    /// Creates a new service instance connected to `App` by provided `sender`.
-    pub fn new() -> Self {
-        Self {}
-    }
-
-    /// Sends a request to a remote server given a Request object and a callback
-    /// fuction to convert a Response object into a loop's message.
-    ///
-    /// You may use a Request builder to build your request declaratively as on the
-    /// following examples:
-    ///
-    /// ```
-    ///# use yew::format::{Nothing, Json};
-    ///# use yew::services::fetch::Request;
-    ///# use serde_json::json;
-    /// let post_request = Request::post("https://my.api/v1/resource")
-    ///     .header("Content-Type", "application/json")
-    ///     .body(Json(&json!({"foo": "bar"})))
-    ///     .expect("Failed to build request.");
-    ///
-    /// let get_request = Request::get("https://my.api/v1/resource")
-    ///     .body(Nothing)
-    ///     .expect("Failed to build request.");
-    /// ```
-    ///
-    /// The callback function can build a loop message by passing or analizing the
-    /// response body and metadata.
-    ///
-    /// ```
-    ///# use yew::{Component, ComponentLink, Html, Renderable};
-    ///# use yew::services::FetchService;
-    ///# use yew::services::fetch::{Response, Request};
-    ///# struct Comp;
-    ///# impl Component for Comp {
-    ///#     type Message = Msg;type Properties = ();
-    ///#     fn create(props: Self::Properties,link: ComponentLink<Self>) -> Self {unimplemented!()}
-    ///#     fn update(&mut self,msg: Self::Message) -> bool {unimplemented!()}
-    ///#     fn view(&self) -> Html {unimplemented!()}
-    ///# }
-    ///# enum Msg {
-    ///#     Noop,
-    ///#     Error
-    ///# }
-    ///# fn dont_execute() {
-    ///# let link: ComponentLink<Comp> = unimplemented!();
-    ///# let mut fetch_service: FetchService = FetchService::new();
-    ///# let post_request: Request<Result<String, anyhow::Error>> = unimplemented!();
-    /// let task = fetch_service.fetch(
-    ///     post_request,
-    ///     link.callback(|response: Response<Result<String, anyhow::Error>>| {
-    ///         if response.status().is_success() {
-    ///             Msg::Noop
-    ///         } else {
-    ///             Msg::Error
-    ///         }
-    ///     }),
-    /// );
-    ///# }
-    /// ```
-    ///
-    /// For a full example, you can specify that the response must be in the JSON format,
-    /// and be a specific serialized data type. If the mesage isn't Json, or isn't the specified
-    /// data type, then you will get a message indicating failure.
-    ///
-    /// ```
-    ///# use yew::format::{Json, Nothing, Format};
-    ///# use yew::services::FetchService;
-    ///# use http::Request;
-    ///# use yew::services::fetch::Response;
-    ///# use yew::{Component, ComponentLink, Renderable, Html};
-    ///# use serde_derive::Deserialize;
-    ///# struct Comp;
-    ///# impl Component for Comp {
-    ///#     type Message = Msg;type Properties = ();
-    ///#     fn create(props: Self::Properties,link: ComponentLink<Self>) -> Self {unimplemented!()}
-    ///#     fn update(&mut self,msg: Self::Message) -> bool {unimplemented!()}
-    ///#     fn view(&self) -> Html {unimplemented!()}
-    ///# }
-    ///# enum Msg {
-    ///#     FetchResourceComplete(Data),
-    ///#     FetchResourceFailed
-    ///# }
-    /// #[derive(Deserialize)]
-    /// struct Data {
-    ///    value: String
-    /// }
-    ///
-    ///# fn dont_execute() {
-    ///# let link: ComponentLink<Comp> = unimplemented!();
-    /// let get_request = Request::get("/thing").body(Nothing).unwrap();
-    /// let callback = link.callback(|response: Response<Json<Result<Data, anyhow::Error>>>| {
-    ///     if let (meta, Json(Ok(body))) = response.into_parts() {
-    ///         if meta.status.is_success() {
-    ///             return Msg::FetchResourceComplete(body);
-    ///         }
-    ///     }
-    ///     Msg::FetchResourceFailed
-    /// });
-    ///
-    /// let task = FetchService::new().fetch(get_request, callback);
-    ///# }
-    /// ```
-    ///
-    pub fn fetch<IN, OUT: 'static>(
-        &mut self,
-        request: Request<IN>,
-        callback: Callback<Response<OUT>>,
-    ) -> FetchTask
-    where
-        IN: Into<Text>,
-        OUT: From<Text>,
-    {
-        fetch_impl::<IN, OUT, String, String>(false, request, None, callback)
-    }
-
-    /// `fetch` with provided `FetchOptions` object.
-    /// Use it if you need to send cookies with a request:
-    /// ```
-    ///# use yew::format::Nothing;
-    ///# use yew::services::fetch::{self, FetchOptions, Credentials};
-    ///# use yew::{Renderable, Html, Component, ComponentLink};
-    ///# use yew::services::FetchService;
-    ///# use http::Response;
-    ///# struct Comp;
-    ///# impl Component for Comp {
-    ///#     type Message = Msg;
-    ///#     type Properties = ();
-    ///#     fn create(props: Self::Properties, link: ComponentLink<Self>) -> Self {unimplemented!()}
-    ///#     fn update(&mut self, msg: Self::Message) -> bool {unimplemented!()}
-    ///#     fn view(&self) -> Html {unimplemented!()}
-    ///# }
-    ///# pub enum Msg {}
-    ///# fn dont_execute() {
-    ///# let link: ComponentLink<Comp> = unimplemented!();
-    ///# let callback = link.callback(|response: Response<Result<String, anyhow::Error>>| unimplemented!());
-    /// let request = fetch::Request::get("/path/")
-    ///     .body(Nothing)
-    ///     .unwrap();
-    /// let options = FetchOptions {
-    ///     credentials: Some(Credentials::SameOrigin),
-    ///     ..FetchOptions::default()
-    /// };
-    /// let task = FetchService::new().fetch_with_options(request, options, callback);
-    ///# }
-    /// ```
-    pub fn fetch_with_options<IN, OUT: 'static>(
-        &mut self,
-        request: Request<IN>,
-        options: FetchOptions,
-        callback: Callback<Response<OUT>>,
-    ) -> FetchTask
-    where
-        IN: Into<Text>,
-        OUT: From<Text>,
-    {
-        fetch_impl::<IN, OUT, String, String>(false, request, Some(options), callback)
-    }
-
-    /// Fetch the data in binary format.
-    pub fn fetch_binary<IN, OUT: 'static>(
-        &mut self,
-        request: Request<IN>,
-        callback: Callback<Response<OUT>>,
-    ) -> FetchTask
-    where
-        IN: Into<Binary>,
-        OUT: From<Binary>,
-    {
-        fetch_impl::<IN, OUT, Vec<u8>, ArrayBuffer>(true, request, None, callback)
-    }
-
-    /// Fetch the data in binary format.
-    pub fn fetch_binary_with_options<IN, OUT: 'static>(
-        &mut self,
-        request: Request<IN>,
-        options: FetchOptions,
-        callback: Callback<Response<OUT>>,
-    ) -> FetchTask
-    where
-        IN: Into<Binary>,
-        OUT: From<Binary>,
-    {
-        fetch_impl::<IN, OUT, Vec<u8>, ArrayBuffer>(true, request, Some(options), callback)
-    }
-}
-
-fn fetch_impl<IN, OUT: 'static, T, X>(
-    binary: bool,
-    request: Request<IN>,
-    options: Option<FetchOptions>,
-    callback: Callback<Response<OUT>>,
-) -> FetchTask
-where
-    IN: Into<Format<T>>,
-    OUT: From<Format<T>>,
-    T: JsSerialize,
-    X: TryFrom<Value> + Into<T>,
-{
-    // Consume request as parts and body.
-    let (parts, body) = request.into_parts();
-
-    // Map headers into a Js serializable HashMap.
-    let header_map: HashMap<&str, &str> = parts
-        .headers
-        .iter()
-        .map(|(k, v)| {
-            (
-                k.as_str(),
-                v.to_str().unwrap_or_else(|_| {
-                    panic!("Unparsable request header {}: {:?}", k.as_str(), v)
-                }),
-            )
-        })
-        .collect();
-
-    // Formats URI.
-    let uri = format!("{}", parts.uri);
-    let method = parts.method.as_str();
-    let body = body.into().ok();
-
-    // Prepare the response callback.
-    // Notice that the callback signature must match the call from the javascript
-    // side. There is no static check at this point.
-    let callback = move |success: bool, status: u16, headers: HashMap<String, String>, data: X| {
-        let mut response_builder = Response::builder();
-
-        if let Ok(status) = StatusCode::from_u16(status) {
-            response_builder = response_builder.status(status);
-        }
-
-        for (key, values) in headers {
-            response_builder = response_builder.header(key.as_str(), values.as_str());
-        }
-
-        // Deserialize and wrap response data into a Text object.
-        let data = if success {
-            Ok(data.into())
-        } else {
-            Err(FetchError::FailedResponse.into())
-        };
-        let out = OUT::from(data);
-        let response = response_builder.body(out).unwrap();
-        callback.emit(response);
-    };
-
-    #[allow(clippy::too_many_arguments)]
-    let handle = js! {
-        var body = @{body};
-        if (@{binary} && body != null) {
-            body = Uint8Array.from(body);
-        }
-        var callback = @{callback};
-        var abortController = AbortController ? new AbortController() : null;
-        var handle = {
-            active: true,
-            callback,
-            abortController,
-        };
-        var init = {
-            method: @{method},
-            body: body,
-            headers: @{header_map},
-        };
-        var opts = @{Serde(options)} || {};
-        for (var attrname in opts) {
-            init[attrname] = opts[attrname];
-        }
-        if (abortController && !("signal" in init)) {
-            init.signal = abortController.signal;
-        }
-        fetch(@{uri}, init).then(function(response) {
-            var promise = (@{binary}) ? response.arrayBuffer() : response.text();
-            var status = response.status;
-            var headers = {};
-            response.headers.forEach(function(value, key) {
-                headers[key] = value;
-            });
-            promise.then(function(data) {
-                if (handle.active == true) {
-                    handle.active = false;
-                    callback(true, status, headers, data);
-                    callback.drop();
-                }
-            }).catch(function(err) {
-                if (handle.active == true) {
-                    handle.active = false;
-                    callback(false, status, headers, data);
-                    callback.drop();
-                }
-            });
-        }).catch(function(e) {
-            if (handle.active == true) {
-                var data = (@{binary}) ? new ArrayBuffer() : "";
-                handle.active = false;
-                callback(false, 408, {}, data);
-                callback.drop();
-            }
-        });
-        return handle;
-    };
-    FetchTask(Some(handle))
-}
-
-impl Task for FetchTask {
-    fn is_active(&self) -> bool {
-        if let Some(ref task) = self.0 {
-            let result = js! {
-                var the_task = @{task};
-                return the_task.active &&
-                        (!the_task.abortController || !the_task.abortController.signal.aborted);
-            };
-            result.try_into().unwrap_or(false)
-        } else {
-            false
-        }
-    }
-}
-
-impl Drop for FetchTask {
-    fn drop(&mut self) {
-        if self.is_active() {
-            // Fetch API doesn't support request cancelling in all browsers
-            // and we should use this workaround with a flag.
-            // In that case, request not canceled, but callback won't be called.
-            let handle = self.0.take().unwrap();
-            js! {  @(no_return)
-                var handle = @{handle};
-                handle.active = false;
-                handle.callback.drop();
-                if (handle.abortController) {
-                    handle.abortController.abort();
-                }
-            }
-        }
->>>>>>> 12da2b51
-    }
-}
-
 #[cfg(test)]
 #[cfg(feature = "wasm_test")]
 mod tests {
