--- conflicted
+++ resolved
@@ -50,22 +50,10 @@
     }
 }
 
-<<<<<<< HEAD
-impl Drop for ReaderTask {
-    fn drop(&mut self) {
-        self.cancel();
-=======
-impl Task for ReaderTask {
-    fn is_active(&self) -> bool {
-        self.file_reader.ready_state() == FileReaderReadyState::Loading
-    }
-}
-
 impl Drop for ReaderTask {
     fn drop(&mut self) {
         if self.is_active() {
             self.file_reader.abort();
         }
->>>>>>> 5629f37b
     }
 }