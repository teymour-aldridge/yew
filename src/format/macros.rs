//! Contains three macros for wrapping serde format.  Collectively they
//! allow you to define your own text and binary wrappers.

#[macro_export]
/// This macro is used for a format that can be encoded as Text.  It
/// is used in conjunction with a type definition for a tuple struct
/// with one (publically accessible) element of a generic type.  Since
/// any type that can be encoded as Text can also be encoded as Binary,
/// it should be used with the binary_format macro.
///
/// ## Example
///
/// ```rust
/// use yew::{binary_format, text_format};
///
/// pub struct Json<T>(pub T);
///
/// text_format!(Json based on serde_json);
/// binary_format!(Json based on serde_json);
/// ```
macro_rules! text_format {
    ($type:ident based on $format:ident) => {
        impl<'a, T> Into<$crate::format::Text> for $type<&'a T>
        where
            T: ::serde::Serialize,
        {
            fn into(self) -> $crate::format::Text {
                $format::to_string(&self.0).map_err(::anyhow::Error::from)
            }
        }

        impl<T> From<$crate::format::Text> for $type<Result<T, ::anyhow::Error>>
        where
            T: for<'de> ::serde::Deserialize<'de>,
        {
            fn from(value: $crate::format::Text) -> Self {
                match value {
                    Ok(data) => $type($format::from_str(&data).map_err(::anyhow::Error::from)),
                    Err(reason) => $type(Err(reason)),
                }
            }
        }
    };
}

#[macro_export]
/// This macro is used for a format that can be encoded as Binary.  It
/// is used in conjunction with a type definition for a tuple struct
/// with one (publicly accessible) element of a generic type.  Not
/// all types that can be encoded as Binary can be encoded as Text.
/// As such, this macro should be paired with the text_format macro
/// where such an encoding works (e.g., JSON), or with the
/// text_format_is_an_error macro for binary-only formats (e.g.,
/// MsgPack).
///
/// # Rely on serde's `to_vec` and `from_vec`
/// The simplest form of this macro relegates all the work to serde's
/// `to_vec` function for serialization and serde's `from_vec` for
/// deseriaization.
///
/// ## Examples
///
/// ### Binary that is also Text
///
/// ```rust
/// use yew::{binary_format, text_format};
///
/// pub struct Json<T>(pub T);
///
/// text_format!(Json based on serde_json);
/// binary_format!(Json based on serde_json);
/// ```
///
/// ### Binary only
/// ```rust
/// # mod to_make_rustdoc_happy {
///   use rmp_serde;
///   use yew::{binary_format, text_format_is_an_error};
///
///   pub struct MsgPack<T>(pub T);
///
///   binary_format!(MsgPack based on rmp_serde);
///   text_format_is_an_error!(MsgPack);
/// # }
/// ```
///
/// # Supply serialization and deserialization functions
///
/// In addition to the "based on" form of this macro demonstrated above,
/// you can use the three parameter second form to supply
/// non-standard (i.e., alternatives to serde's `to_vec` and/or `from_slice`)
/// helpers as the second and third parameters.
///
/// ## Example
/// ```rust
/// # mod to_make_rustdoc_happy {
///   use bincode;
///   use yew::{binary_format, text_format_is_an_error};
///
///   pub struct Bincode<T>(pub T);
///
///   binary_format!(Bincode, bincode::serialize, bincode::deserialize);
///   text_format_is_an_error!(Bincode);
/// # }
/// ```
macro_rules! binary_format {
    ($type:ident based on $format:ident) => {
        binary_format!($type, $format::to_vec, $format::from_slice);
    };
    ($type:ident, $into:path, $from:path) => {
        impl<'a, T> Into<$crate::format::Binary> for $type<&'a T>
        where
            T: ::serde::Serialize,
        {
            fn into(self) -> $crate::format::Binary {
                $into(&self.0).map_err(::anyhow::Error::from)
            }
        }

        impl<T> From<$crate::format::Binary> for $type<Result<T, ::anyhow::Error>>
        where
            T: for<'de> ::serde::Deserialize<'de>,
        {
            fn from(value: $crate::format::Binary) -> Self {
                match value {
                    Ok(data) => $type($from(&data).map_err(::anyhow::Error::from)),
                    Err(reason) => $type(Err(reason)),
                }
            }
        }
    };
}

<<<<<<< HEAD
#[cfg(any(feature = "bincode", feature = "cbor", feature = "msgpack"))]
=======
#[macro_export]
/// This macro is used for a format that can be encoded as Binary but
/// can't be encoded as Text.  It is used in conjunction with a type
/// definition for a tuple struct with one (publically accessible)
/// element of a generic type.  This macro should be paired with the
/// binary_format macro that defines the binary-only format.
///
/// ## Example
/// ```rust
/// # mod to_make_rustdoc_happy {
///   use rmp_serde;
///   use yew::{binary_format, text_format_is_an_error};
///
///   pub struct MsgPack<T>(pub T);
///
///   binary_format!(MsgPack based on rmp_serde);
///   text_format_is_an_error!(MsgPack);
/// # }
/// ```

>>>>>>> d4868b0e
macro_rules! text_format_is_an_error {
    ($type:ident) => {
        use $crate::{format::FormatError, text_format};

        fn to_string<T>(_value: T) -> Result<String, ::anyhow::Error> {
            Err(FormatError::CantEncodeBinaryAsText.into())
        }

        fn from_str<T>(_s: &str) -> Result<T, ::anyhow::Error> {
            Err(FormatError::ReceivedTextForBinary.into())
        }

        text_format!($type based on self);
    }
}<|MERGE_RESOLUTION|>--- conflicted
+++ resolved
@@ -1,7 +1,6 @@
 //! Contains three macros for wrapping serde format.  Collectively they
 //! allow you to define your own text and binary wrappers.
 
-#[macro_export]
 /// This macro is used for a format that can be encoded as Text.  It
 /// is used in conjunction with a type definition for a tuple struct
 /// with one (publically accessible) element of a generic type.  Since
@@ -18,6 +17,7 @@
 /// text_format!(Json based on serde_json);
 /// binary_format!(Json based on serde_json);
 /// ```
+#[macro_export]
 macro_rules! text_format {
     ($type:ident based on $format:ident) => {
         impl<'a, T> Into<$crate::format::Text> for $type<&'a T>
@@ -43,7 +43,6 @@
     };
 }
 
-#[macro_export]
 /// This macro is used for a format that can be encoded as Binary.  It
 /// is used in conjunction with a type definition for a tuple struct
 /// with one (publicly accessible) element of a generic type.  Not
@@ -103,6 +102,7 @@
 ///   text_format_is_an_error!(Bincode);
 /// # }
 /// ```
+#[macro_export]
 macro_rules! binary_format {
     ($type:ident based on $format:ident) => {
         binary_format!($type, $format::to_vec, $format::from_slice);
@@ -131,10 +131,6 @@
     };
 }
 
-<<<<<<< HEAD
-#[cfg(any(feature = "bincode", feature = "cbor", feature = "msgpack"))]
-=======
-#[macro_export]
 /// This macro is used for a format that can be encoded as Binary but
 /// can't be encoded as Text.  It is used in conjunction with a type
 /// definition for a tuple struct with one (publically accessible)
@@ -153,8 +149,8 @@
 ///   text_format_is_an_error!(MsgPack);
 /// # }
 /// ```
-
->>>>>>> d4868b0e
+#[macro_export]
+#[cfg(any(feature = "bincode", feature = "cbor", feature = "msgpack"))]
 macro_rules! text_format_is_an_error {
     ($type:ident) => {
         use $crate::{format::FormatError, text_format};
