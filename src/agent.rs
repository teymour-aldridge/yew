--- conflicted
+++ resolved
@@ -675,17 +675,12 @@
     }
 }
 
-<<<<<<< HEAD
 fn send_to_remote<AGN: Agent>(
     #[cfg(feature = "std_web")] worker: &Value,
     #[cfg(feature = "web_sys")] worker: &Worker,
     msg: ToWorker<AGN::Input>,
 ) {
-    // TODO Important! Implement.
-=======
-fn send_to_remote<AGN: Agent>(worker: &Value, msg: ToWorker<AGN::Input>) {
     // TODO(#937): Important! Implement.
->>>>>>> df14a9fc
     // Use a queue to collect a messages if an instance is not ready
     // and send them to an agent when it will reported readiness.
     let msg = msg.pack();
