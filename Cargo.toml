[package]
name = "yew"
version = "0.12.0"
edition = "2018"
authors = [
    "Denis Kolodin <deniskolodin@gmail.com>",
    "Justin Starry <justin@yew.rs>",
]
repository = "https://github.com/yewstack/yew"
homepage = "https://github.com/yewstack/yew"
documentation = "https://docs.rs/yew/"
license = "MIT/Apache-2.0"
readme = "README.md"
keywords = ["web", "asmjs", "webasm", "javascript"]
categories = ["gui", "web-programming"]
description = "A framework for making client-side single-page apps"

[badges]
travis-ci = { repository = "yewstack/yew" }

[dependencies]
anyhow = "1"
anymap = "0.12"
bincode = { version = "~1.2.1", optional = true }
cfg-if = "0.1"
cfg-match = "0.2"
console_error_panic_hook = { version = "0.1", optional = true }
futures = { version = "0.3", optional = true }
gloo = { version = "0.2", optional = true }
http = "0.2"
indexmap = "1.0.2"
js-sys = { version = "0.3", optional = true }
log = "0.4"
proc-macro-hack = "0.5"
proc-macro-nested = "0.1"
rmp-serde = { version = "0.14.0", optional = true }
serde = { version = "1.0", features = ["derive"] }
serde_cbor = { version = "0.11.1", optional = true }
serde_json = "1.0"
serde_yaml = { version = "0.8.3", optional = true }
slab = "0.4"
stdweb = { version = "0.4.20", optional = true }
thiserror = "1"
toml = { version = "0.5", optional = true }
<<<<<<< HEAD
wasm-bindgen = { version = "0.2.58", optional = true }
wasm-bindgen-futures = { version = "0.4", optional = true }
yew-macro = { version = "0.11.1", path = "crates/macro" }
=======
yew-macro = { version = "0.12.0", path = "crates/macro" }
>>>>>>> a5e74e7d

[dependencies.web-sys]
version = "0.3"
optional = true
features = [
  "AbortController",
  "AbortSignal",
  "BinaryType",
  "Blob",
  "BlobPropertyBag",
  "console",
  "DedicatedWorkerGlobalScope",
  "Document",
  "DomException",
  "DomTokenList",
  "DragEvent",
  "Element",
  "Event",
  "EventTarget",
  "File",
  "FileList",
  "FileReader",
  "FocusEvent",
  "Headers",
  "HtmlElement",
  "HtmlInputElement",
  "HtmlSelectElement",
  "HtmlTextAreaElement",
  "KeyboardEvent",
  "Location",
  "MessageEvent",
  "MouseEvent",
  "Node",
  "ObserverCallback",
  "PointerEvent",
  "ReferrerPolicy",
  "Request",
  "RequestCache",
  "RequestCredentials",
  "RequestInit",
  "RequestMode",
  "RequestRedirect",
  "Response",
  "Storage",
  "Text",
  "TouchEvent",
  "UiEvent",
  "Url",
  "WebSocket",
  "WheelEvent",
  "Window",
  "Worker",
  "WorkerGlobalScope",
  "WorkerOptions",
]

# Changes here must be reflected in `build.rs`
[target.'cfg(all(target_arch = "wasm32", not(target_os="wasi"), not(cargo_web)))'.dependencies]
wasm-bindgen = "0.2.58"

# Changes here must be reflected in `build.rs`
[target.'cfg(all(target_arch = "wasm32", not(target_os="wasi"), not(cargo_web)))'.dev-dependencies]
wasm-bindgen-test = "0.3.4"
base64 = "0.11.0"
ssri = "5.0.0"

[target.'cfg(target_os = "emscripten")'.dependencies]
ryu = "1.0.2" # 1.0.1 breaks emscripten

[dev-dependencies]
serde_derive = "1"
trybuild = "1.0"
rustversion = "1.0"
rmp-serde = "0.14.0"
bincode = "~1.2.1"

[features]
default = []
std_web = ["stdweb"]
web_sys = ["console_error_panic_hook", "futures", "gloo", "js-sys", "web-sys", "wasm-bindgen", "wasm-bindgen-futures"]
doc_test = []
wasm_test = []
services = []
agent = ["bincode"]
yaml = ["serde_yaml"]
msgpack = ["rmp-serde"]
cbor = ["serde_cbor"]

[workspace]
members = [
  "crates/macro",
]<|MERGE_RESOLUTION|>--- conflicted
+++ resolved
@@ -42,13 +42,9 @@
 stdweb = { version = "0.4.20", optional = true }
 thiserror = "1"
 toml = { version = "0.5", optional = true }
-<<<<<<< HEAD
 wasm-bindgen = { version = "0.2.58", optional = true }
 wasm-bindgen-futures = { version = "0.4", optional = true }
-yew-macro = { version = "0.11.1", path = "crates/macro" }
-=======
 yew-macro = { version = "0.12.0", path = "crates/macro" }
->>>>>>> a5e74e7d
 
 [dependencies.web-sys]
 version = "0.3"
